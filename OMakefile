--- conflicted
+++ resolved
@@ -65,13 +65,7 @@
   roc
   square
   gen_code
-<<<<<<< HEAD
-  calc
   proto_t
-  model_b
-
-=======
->>>>>>> f44069a6
 
 .DEFAULT: \
    $(OCamlProgram dawg , $(FILES) ) \
