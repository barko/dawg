--- conflicted
+++ resolved
@@ -167,8 +167,6 @@
   else
     file_path
 
-<<<<<<< HEAD
-=======
 (* Support OCaml 3.12 *)
 module List = struct
   include List
@@ -178,5 +176,4 @@
       | hd :: tl -> f i hd; iteri (succ i) tl
       | [] -> ()
     in iteri 0 l
-end
->>>>>>> ce6f663b
+end