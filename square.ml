open Proto_t

type metrics = {
  n : int;
  loss : float;
}

let loss { loss } =
  loss, false (* unlike logistic, square objective
                 has only one metric -- the loss itself *)

type model = Model_t.l_regression_model

let string_of_metrics { n; loss } =
  Printf.sprintf "% 8d %.4e" n loss

let get_y_as_array y_feature n =
  let y = Array.make n nan in
  let open Dog_t in
  (match y_feature with
    | `Cat _ ->
      raise Loss.WrongTargetType

    | `Ord { o_vector; o_breakpoints; o_cardinality } -> (
        match o_vector with
          | `RLE rle -> (
              match o_breakpoints with
                | `Float breakpoints ->
                  let breakpoints = Array.of_list breakpoints in
                  Rlevec.iter rle (
                    fun ~index ~length ~value ->
                      for i = index to index + length - 1 do
                        y.(i) <- breakpoints.( value )
                      done
                  )

                | `Int breakpoints ->
                  let breakpoints = Array.of_list breakpoints in
                  Rlevec.iter rle (
                    fun ~index ~length ~value ->
                      for i = index to index + length - 1 do
                        y.(i) <- float breakpoints.( value )
                      done
                  )
            )

          | `Dense vec -> (
              let width = Utils.num_bytes o_cardinality in
              match o_breakpoints with
                | `Float breakpoints ->
                  let breakpoints = Array.of_list breakpoints in
                 Dense.iter ~width vec (
                    fun ~index ~value ->
                      y.( index ) <- breakpoints.( value )
                  )

                | `Int breakpoints ->
                  let breakpoints = Array.of_list breakpoints in
                  Dense.iter ~width vec (
                    fun ~index ~value ->
                      y.( index ) <- float breakpoints.( value )
                  )
            )
      )
  );
  assert (
    try
      for i = 0 to n-1 do
        match classify_float y.(i) with
          | FP_nan ->
            Printf.printf "y.(%d)=%f\n%!" i y.(i);
            raise Sys.Break
          | _ -> ()
      done;
      true
    with Sys.Break ->
      false
  );
  y

module Aggregate = struct
  type t = {
    sum_n : int array;
    sum_z : float array;
    sum_l : float array;
  }

  let update t ~value ~n ~z ~l =
    t.sum_n.(value) <- t.sum_n.(value) +  n;
    t.sum_z.(value) <- t.sum_z.(value) +. z;
    t.sum_l.(value) <- t.sum_l.(value) +. l

  let create cardinality = {
    sum_n = Array.make cardinality 0;
    sum_z = Array.make cardinality 0.0;
    sum_l = Array.make cardinality 0.0;
  }

end

(* what would the sum_l be after the split is applied? *)
let updated_loss ~gamma  ~sum_l ~sum_z ~sum_n =
  sum_l +. (float sum_n) *. gamma *. gamma -. 2.0 *. gamma *. sum_z


exception EmptyFold

<<<<<<< HEAD
class splitter max_gamma_opt y_feature n =
  let y = get_y_as_array y_feature n in
=======
class splitter exclude_set y_feature n_rows num_observations =
  let y = get_y_as_array y_feature n_rows in
>>>>>>> dd63892c

  let z = Array.make n_rows 0.0 in
  let l = Array.make n_rows 0.0 in
  let f = Array.make n_rows 0.0 in

  let n1 = n_rows + 1 in

  let cum_z = Array.make n1 0.0 in
  let cum_l = Array.make n1 0.0 in
  let cum_n = Array.make n1 0 in

  let in_subset = ref [| |] in

  let update_cum () =
    cum_z.(0) <- 0.0;
    cum_l.(0) <- 0.0;
    cum_n.(0) <- 0;

    for i = 1 to n_rows do
      let i1 = i - 1 in
      if !in_subset.(i1) then (
        cum_z.(i) <- z.(i1) +. cum_z.(i1);
        cum_l.(i) <- l.(i1) +. cum_l.(i1);
        cum_n.(i) <- 1      +  cum_n.(i1)
      )
      else (
        cum_z.(i) <- cum_z.(i1);
        cum_l.(i) <- cum_l.(i1);
        cum_n.(i) <- cum_n.(i1)
      )
    done
  in

  let agg_of_vector cardinality = function
    | `RLE v ->
      let agg = Aggregate.create cardinality in
      Rlevec.iter v (
        fun ~index ~length ~value ->
          let index_length = index + length in

          let z_diff = cum_z.(index_length) -. cum_z.(index) in
          let l_diff = cum_l.(index_length) -. cum_l.(index) in
          let n_diff = cum_n.(index_length) -  cum_n.(index) in

          assert ( n_diff >= 0 );

          Aggregate.update agg ~value ~n:n_diff ~l:l_diff
            ~z:z_diff
      );
      agg

    | `Dense v ->
      let agg = Aggregate.create cardinality in
      let width_num_bytes = Utils.num_bytes cardinality in
      Dense.iter ~width:width_num_bytes v (
        fun ~index ~value ->
          if !in_subset.(index) then
            Aggregate.update agg ~value ~n:1 ~l:l.(index)
              ~z:z.(index)
      );
      agg

  in

  object
    method num_observations : int = num_observations

    method clear =
      for i = 0 to n_rows - 1 do
        z.(i) <- 0.0;
        l.(i) <- 0.0;
        f.(i) <- 0.0;
        cum_z.(i) <- 0.0;
        cum_l.(i) <- 0.0;
        cum_n.(i) <- 0;
      done;
      (* cum's have one more element *)
      cum_z.(n_rows) <- 0.0;
      cum_l.(n_rows) <- 0.0;
      cum_n.(n_rows) <- 0;
      in_subset := [| |]

    (* update [f] and [zwl] based on [gamma] *)
    method boost gamma : [ `NaN | `Ok ] =
      let last_nan = ref None in
      Array.iteri (
        fun i gamma_i ->
          if not exclude_set.(i) then (
            (* update [f.(i)] *)
            f.(i) <- f.(i) +. gamma_i;

            let zi = y.(i) -. f.(i) in
            let li = zi *. zi in

            (match classify_float zi with
            | FP_normal -> ()
            | _ -> last_nan := Some i
            );

            z.(i) <- zi;
            l.(i) <- li;
          )
      ) gamma;
      match !last_nan with
        | Some _ -> `NaN
        | None -> `Ok

    method update_with_subset in_subset_ =
      in_subset := in_subset_;
      update_cum ()

    method best_split
             (monotonicity : Dog_t.monotonicity)
             feature
           : (float * Proto_t.split) option
      =
      let feature_id = Feat_utils.id_of_feature feature in

      let open Aggregate in
      let open Dog_t in
      let cardinality, kind, agg =
        match feature with
          | `Ord { o_cardinality; o_vector; o_feature_id } ->
            let agg = agg_of_vector o_cardinality o_vector in
            o_cardinality, `Ord, agg

          | `Cat { c_cardinality; c_vector; c_feature_id; c_feature_name_opt } ->
            let agg = agg_of_vector c_cardinality c_vector in
            if monotonicity <> `Arbitrary then
              Printf.ksprintf failwith
                "monotonic marginal effect not supported for categorical feature %d%s"
                c_feature_id (match c_feature_name_opt with
                                | Some(s) -> Printf.sprintf " (%s)" s
                                | None -> "")
            else
              c_cardinality, `Cat, agg
      in

      let left = Aggregate.create cardinality in
      let right = Aggregate.create cardinality in

      match kind with
        | `Cat ->

          (* categorical feature: find the partition resulting in the
             minimum loss. *)

          (* sort the levels by sum_z/n -- which is the average of the
             pseudo response's *)
          let pseudo_response_sorted =
            Array.init cardinality (
              fun k ->
                let n = float_of_int agg.sum_n.(k) in
                let average_response = agg.sum_z.(k) /. n in
                k, average_response
            )
          in
          (* now, [pseudo_respones_sorted] is not really sorted yet.
               this sorts it in place: *)
          Array.sort (
            fun (_,avg_z1) (_,avg_z2) ->
              Pervasives.compare avg_z1 avg_z2
          ) pseudo_response_sorted;
          (* phew:  now [pseudo_respone_sorted] is really sorted *)

          (* [s] is index into the array of
             [pseudo_resopnse_sorted] *)
          let s_to_k = Array.init cardinality (
              fun s ->
                let k, _ = pseudo_response_sorted.(s) in
                k
            ) in

          let k_0    = s_to_k.(0) in
          let k_last = s_to_k.(cardinality-1) in

          (* initialize the cumulative sums from left to right *)
          left.sum_n.(k_0) <- agg.sum_n.(k_0);
          left.sum_z.(k_0) <- agg.sum_z.(k_0);
          left.sum_l.(k_0) <- agg.sum_l.(k_0);

          right.sum_n.(k_last) <- agg.sum_n.(k_last);
          right.sum_z.(k_last) <- agg.sum_z.(k_last);
          right.sum_l.(k_last) <- agg.sum_l.(k_last);

          (* compute the cumulative sums from left to right *)
          for ls = 1 to cardinality-1 do

            let lk   = s_to_k.(ls)   in
            let lk_1 = s_to_k.(ls-1) in

            left.sum_n.(lk) <- left.sum_n.(lk_1) +  agg.sum_n.(lk);
            left.sum_z.(lk) <- left.sum_z.(lk_1) +. agg.sum_z.(lk);
            left.sum_l.(lk) <- left.sum_l.(lk_1) +. agg.sum_l.(lk);

            let rs = cardinality - ls - 1 in
            let rk   = s_to_k.(rs)   in
            let rk_1 = s_to_k.(rs+1) in

            right.sum_n.(rk) <- right.sum_n.(rk_1) +  agg.sum_n.(rk);
            right.sum_z.(rk) <- right.sum_z.(rk_1) +. agg.sum_z.(rk);
            right.sum_l.(rk) <- right.sum_l.(rk_1) +. agg.sum_l.(rk);

          done;

          let best_split = ref None in

          (* find and keep optimal split -- the one associated with the
             minimum loss *)
          for s = 0 to cardinality-2 do

            let k   = s_to_k.(s)   in
            let k_1 = s_to_k.(s+1) in

            let left_n  = left.sum_n.(k)    in
            let right_n = right.sum_n.(k_1) in

            (* we can only have a split when the left and right
               approximations are based on one or more observations *)

            if left_n > 0 && right_n > 0 then (

              let left_gamma  = left.sum_z.(k)    /. (float left_n)  in
              let right_gamma = right.sum_z.(k_1) /. (float right_n) in

              let left_gamma, right_gamma =
                Feat_utils.apply_max_gamma_opt ~max_gamma_opt left_gamma right_gamma
              in

              if match monotonicity with
                 | `Positive -> right_gamma > left_gamma
                 | `Negative -> right_gamma < left_gamma
                 | `Arbitrary -> true
              then

                let loss_left = updated_loss
                  ~gamma:left_gamma
                  ~sum_l:left.sum_l.(k)
                  ~sum_z:left.sum_z.(k)
                  ~sum_n:left_n
                in

                let loss_right = updated_loss
                  ~gamma:right_gamma
                  ~sum_l:right.sum_l.(k_1)
                  ~sum_z:right.sum_z.(k_1)
                  ~sum_n:right_n
                in

                let total_loss = loss_left +. loss_right in

                let is_total_loss_smaller =
                  match !best_split with
                    | None -> true
                    | Some (best_total_loss, best_split) ->
                     total_loss < best_total_loss
                in

                if is_total_loss_smaller then
                  let left = {
                    s_n = left_n ;
                    s_gamma = left_gamma ;
                    s_loss = loss_left;
                  }
                  in

                  let right = {
                    s_n = right_n ;
                    s_gamma = right_gamma ;
                    s_loss = loss_right;
                  }
                  in

                  let ord_split = {
                    os_feature_id = feature_id;
                    os_split = s;
                    os_left = left;
                    os_right = right;
                  } in

                  let split = `CategoricalSplit (ord_split, s_to_k) in
                  best_split := Some (total_loss, split)
            )
          done;
          !best_split

        | `Ord ->

          let last = cardinality - 1 in

          (* initialize the cumulative sums in each direction *)
          left.sum_n.(0) <- agg.sum_n.(0);
          left.sum_z.(0) <- agg.sum_z.(0);
          left.sum_l.(0) <- agg.sum_l.(0);

          right.sum_n.(last) <- agg.sum_n.(last);
          right.sum_z.(last) <- agg.sum_z.(last);
          right.sum_l.(last) <- agg.sum_l.(last);

          (* compute the cumulative sums *)
          for lk = 1 to last do
            left.sum_n.(lk) <- left.sum_n.(lk-1) +  agg.sum_n.(lk);
            left.sum_z.(lk) <- left.sum_z.(lk-1) +. agg.sum_z.(lk);
            left.sum_l.(lk) <- left.sum_l.(lk-1) +. agg.sum_l.(lk);

            let rk = cardinality - lk - 1 in
            right.sum_n.(rk) <- right.sum_n.(rk+1) +  agg.sum_n.(rk);
            right.sum_z.(rk) <- right.sum_z.(rk+1) +. agg.sum_z.(rk);
            right.sum_l.(rk) <- right.sum_l.(rk+1) +. agg.sum_l.(rk);
          done;

          let best_split = ref None in

          (* find and keep optimal split -- the one associated with the minimum loss *)
          for k = 0 to cardinality-2 do
            let left_n  = left.sum_n.(k)    in
            let right_n = right.sum_n.(k+1) in

            (* we can only have a split when the left and right
               approximations are based on one or more observations *)

            if left_n > 0 && right_n > 0 then (

              let left_gamma  = left.sum_z.(k)    /. (float left_n)  in
              let right_gamma = right.sum_z.(k+1) /. (float right_n) in

              let left_gamma, right_gamma =
                Feat_utils.apply_max_gamma_opt ~max_gamma_opt left_gamma right_gamma
              in

              let loss_left = updated_loss
                  ~gamma:left_gamma
                  ~sum_l:left.sum_l.(k)
                  ~sum_z:left.sum_z.(k)
                  ~sum_n:left_n
              in

              let loss_right = updated_loss
                  ~gamma:right_gamma
                  ~sum_l:right.sum_l.(k+1)
                  ~sum_z:right.sum_z.(k+1)
                  ~sum_n:right_n
              in

              let total_loss = loss_left +. loss_right in

              let is_total_loss_smaller =
                match !best_split with
                  | None -> true
                  | Some (best_total_loss, best_split) ->
                    total_loss < best_total_loss
              in

              if is_total_loss_smaller then
                let left = {
                  s_n = left_n ;
                  s_gamma = left_gamma ;
                  s_loss = loss_left;
                }
                in

                let right = {
                  s_n = right_n ;
                  s_gamma = right_gamma ;
                  s_loss = loss_right;
                }
                in

                let curr_split = `OrdinalSplit {
                    os_feature_id = feature_id;
                    os_split = k ;
                    os_left = left ;
                    os_right = right ;
                  }
                in
                best_split := Some (total_loss, curr_split)
            )
          done;
          !best_split

    method metrics ~in_set ~out_set =
      let wrk_loss = ref 0.0 in
      let wrk_nn = ref 0 in
      let val_loss = ref 0.0 in
      let val_nn = ref 0 in

      for i = 0 to n_rows - 1 do
        if in_set.(i) then (
          incr wrk_nn;
          wrk_loss := !wrk_loss +. l.(i)
        )
        else if out_set.(i) then (
          incr val_nn;
          val_loss := !val_loss +. l.(i)
        )
      done;

      if !wrk_nn > 0 && !val_nn > 0 then
        let wrk_nf = float !wrk_nn in
        let wrk_loss = !wrk_loss /. wrk_nf in

        let val_nf = float !val_nn in
        let val_loss = !val_loss /. val_nf in

        let s_wrk = Printf.sprintf "% 8d %.4e" !wrk_nn wrk_loss in
        let s_val = Printf.sprintf "% 8d %.4e" !val_nn val_loss in

        Loss.( { s_wrk; s_val; has_converged = false; val_loss; } )

      else
        raise EmptyFold

    method first_tree set : Model_t.l_tree =
      let sum_y = ref 0.0 in
      let nn = ref 0 in
      for i = 0 to n_rows - 1 do
        if set.(i) then (
          sum_y := y.(i) +. !sum_y;
          incr nn;
        )
      done;
      assert (!nn > 0); (* TODO *)
      let gamma0 = !sum_y /. (float !nn) in
      `Leaf gamma0

    method write_model re_trees re_features out_buf =
      let open Model_t in
      let model = `Square { re_trees; re_features } in
      Model_j.write_c_model out_buf model

  end<|MERGE_RESOLUTION|>--- conflicted
+++ resolved
@@ -105,13 +105,8 @@
 
 exception EmptyFold
 
-<<<<<<< HEAD
-class splitter max_gamma_opt y_feature n =
-  let y = get_y_as_array y_feature n in
-=======
-class splitter exclude_set y_feature n_rows num_observations =
+class splitter max_gamma_opt exclude_set y_feature n_rows num_observations =
   let y = get_y_as_array y_feature n_rows in
->>>>>>> dd63892c
 
   let z = Array.make n_rows 0.0 in
   let l = Array.make n_rows 0.0 in
