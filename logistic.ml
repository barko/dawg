--- conflicted
+++ resolved
@@ -347,17 +347,14 @@
 
 exception EmptyFold
 
-<<<<<<< HEAD
-class splitter max_gamma_opt binarization_threshold_opt y_feature n =
-=======
 class splitter
+  max_gamma_opt
   binarization_threshold_opt
   exclude_set
   y_feature
   n_rows
   num_observations
   =
->>>>>>> dd63892c
   let y, positive_category, negative_category_opt =
     y_array_of_feature binarization_threshold_opt y_feature n_rows in
 
