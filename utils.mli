val divide_up : int -> int -> int

val rand_bools : float -> int -> bool list

val string_of_bools : bool list -> string

val repeat : int -> (unit -> unit) -> unit

val time : (unit -> 'a) -> 'a * float

val f_xor : bool -> bool -> bool

val f_and_not : bool -> bool -> bool

module XMap : functor ( M : Map.OrderedType ) -> sig
  include Map.S with type key = M.t
  val find_opt : key -> 'a t -> 'a option
  val find_assert : key -> 'a t -> 'a

end

module Int : sig
  type t = int
  val compare : int -> int -> int
end

val width : int -> int
  (* cardinality -> num bits required to represent it *)

val num_bytes : int -> int
  (* cardinality -> num_bytes required to represent it *)

val fold_range : (int -> 'a -> 'a) -> start:int -> finix:int -> 'a -> 'a
val iter_range : (int -> unit) -> start:int -> finix:int -> unit

<<<<<<< HEAD
val mkdir_else_exit : string -> unit

val bi_read_from_file : (Bi_inbuf.t -> 'a) -> string -> 'a
(* read a biniou-serialized value from a file *)

val bi_write_to_file : (Bi_outbuf.t -> 'a -> unit) -> string -> 'a -> unit
(* write a biniou-serialized value to a file *)
=======
val abspath : string -> string
  (* returns a non-normalized absolute path *)
>>>>>>> fd4d4db7
<|MERGE_RESOLUTION|>--- conflicted
+++ resolved
@@ -33,7 +33,6 @@
 val fold_range : (int -> 'a -> 'a) -> start:int -> finix:int -> 'a -> 'a
 val iter_range : (int -> unit) -> start:int -> finix:int -> unit
 
-<<<<<<< HEAD
 val mkdir_else_exit : string -> unit
 
 val bi_read_from_file : (Bi_inbuf.t -> 'a) -> string -> 'a
@@ -41,7 +40,6 @@
 
 val bi_write_to_file : (Bi_outbuf.t -> 'a -> unit) -> string -> 'a -> unit
 (* write a biniou-serialized value to a file *)
-=======
+
 val abspath : string -> string
   (* returns a non-normalized absolute path *)
->>>>>>> fd4d4db7
